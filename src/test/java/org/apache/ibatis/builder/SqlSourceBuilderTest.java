--- conflicted
+++ resolved
@@ -22,34 +22,9 @@
 
   private final String sqlFromXml = "\t\n\n  SELECT * \n        FROM user\n \t        WHERE user_id = 1\n\t  ";
 
-<<<<<<< HEAD
-  @Test
-  void testShrinkWhitespacesInSqlIsTrue() {
-    String actual = SqlSourceBuilder.removeExtraWhitespaces(sqlFromXml);
-=======
-  @BeforeEach
-  void setUp() {
-    configuration = new Configuration();
-
-    sqlSourceBuilder = new SqlSourceBuilder(configuration);
-  }
-
-  @Test
-  void shrinkWhitespacesInSqlIsFalse() {
-    SqlSource sqlSource = sqlSourceBuilder.parse(sqlFromXml, null, null);
-    BoundSql boundSql = sqlSource.getBoundSql(null);
-    String actual = boundSql.getSql();
-    Assertions.assertEquals(sqlFromXml, actual);
-  }
-
   @Test
   void shrinkWhitespacesInSqlIsTrue() {
-    configuration.setShrinkWhitespacesInSql(true);
-    SqlSource sqlSource = sqlSourceBuilder.parse(sqlFromXml, null, null);
-    BoundSql boundSql = sqlSource.getBoundSql(null);
-    String actual = boundSql.getSql();
-
->>>>>>> d21e71b5
+    String actual = SqlSourceBuilder.removeExtraWhitespaces(sqlFromXml);
     String shrankWhitespacesInSql = "SELECT * FROM user WHERE user_id = 1";
     Assertions.assertEquals(shrankWhitespacesInSql, actual);
   }
